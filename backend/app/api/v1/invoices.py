"""Invoice API endpoints."""

from __future__ import annotations

import uuid
from typing import Annotated

from fastapi import APIRouter, BackgroundTasks, Depends, HTTPException, Query, status
from sqlalchemy.ext.asyncio import AsyncSession

from app.api import deps
from app.models.invoice import InvoiceStatus
from app.models.user import User, UserRole
<<<<<<< HEAD
from app.schemas.deposit import DepositHoldRequest, DepositRead
from app.schemas.invoice import (
    InvoiceItemCreate,
    InvoicePaymentRequest,
    InvoicePromotionApply,
    InvoiceRead,
=======
from app.schemas.invoice import (
    InvoiceApplyPromotionRequest,
    InvoiceFromReservationRequest,
    InvoiceItemCreate,
    InvoicePaymentRequest,
    InvoiceRead,
    InvoiceTotalsRead,
>>>>>>> 4c99ce21
)
from app.services import billing_service, invoice_service, notification_service

router = APIRouter(prefix="/invoices")
deposit_router = APIRouter(prefix="/reservations")


def _assert_staff(user: User) -> None:
    if user.role == UserRole.PET_PARENT:
        raise HTTPException(
            status_code=status.HTTP_403_FORBIDDEN, detail="Insufficient permissions"
        )


@router.get("", response_model=list[InvoiceRead], summary="List invoices")
async def list_invoices(
    session: Annotated[AsyncSession, Depends(deps.get_db_session)],
    current_user: Annotated[User, Depends(deps.get_current_active_user)],
    status_filter: InvoiceStatus | None = Query(default=None, alias="status"),
) -> list[InvoiceRead]:
    _assert_staff(current_user)
    invoices = await billing_service.list_invoices(
        session, account_id=current_user.account_id, status=status_filter
    )
    return [InvoiceRead.model_validate(inv) for inv in invoices]


@router.post(
    "/{reservation_id}/create",
    response_model=InvoiceRead,
    summary="Create invoice for reservation",
)
async def create_invoice_for_reservation(
    reservation_id: uuid.UUID,
    session: Annotated[AsyncSession, Depends(deps.get_db_session)],
    current_user: Annotated[User, Depends(deps.get_current_active_user)],
    background_tasks: BackgroundTasks,
) -> InvoiceRead:
    _assert_staff(current_user)
    try:
        invoice = await invoice_service.create_invoice_for_reservation(
            session,
            account_id=current_user.account_id,
            reservation_id=reservation_id,
        )
    except ValueError as exc:
        raise HTTPException(
            status_code=status.HTTP_400_BAD_REQUEST, detail=str(exc)
        ) from exc
    notification_service.notify_invoice_available(invoice, background_tasks)
    return InvoiceRead.model_validate(invoice)


@router.get("/{invoice_id}", response_model=InvoiceRead, summary="Get invoice")
async def get_invoice(
    invoice_id: uuid.UUID,
    session: Annotated[AsyncSession, Depends(deps.get_db_session)],
    current_user: Annotated[User, Depends(deps.get_current_active_user)],
) -> InvoiceRead:
    _assert_staff(current_user)
    invoice = await billing_service.get_invoice(
        session, account_id=current_user.account_id, invoice_id=invoice_id
    )
    if invoice is None:
        raise HTTPException(
            status_code=status.HTTP_404_NOT_FOUND, detail="Invoice not found"
        )
<<<<<<< HEAD
=======
    return InvoiceRead.model_validate(invoice)


@router.post(
    "/from-reservation",
    response_model=InvoiceRead,
    status_code=status.HTTP_201_CREATED,
    summary="Create an invoice from a reservation",
)
async def create_invoice_from_reservation(
    payload: InvoiceFromReservationRequest,
    session: Annotated[AsyncSession, Depends(deps.get_db_session)],
    current_user: Annotated[User, Depends(deps.get_current_active_user)],
    background_tasks: BackgroundTasks,
) -> InvoiceRead:
    _assert_staff(current_user)
    try:
        invoice_id = await invoice_service.create_from_reservation(
            session,
            reservation_id=payload.reservation_id,
            account_id=current_user.account_id,
            promotion_code=payload.promotion_code,
        )
    except ValueError as exc:
        raise HTTPException(
            status_code=status.HTTP_400_BAD_REQUEST, detail=str(exc)
        ) from exc

    invoice = await billing_service.get_invoice(
        session, account_id=current_user.account_id, invoice_id=invoice_id
    )
    if invoice is None:
        raise HTTPException(
            status_code=status.HTTP_500_INTERNAL_SERVER_ERROR,
            detail="Invoice not persisted",
        )
    notification_service.notify_invoice_available(invoice, background_tasks)
>>>>>>> 4c99ce21
    return InvoiceRead.model_validate(invoice)


@router.post(
    "/{invoice_id}/items", response_model=InvoiceRead, summary="Add invoice item"
)
async def add_invoice_item(
    invoice_id: uuid.UUID,
    payload: InvoiceItemCreate,
    session: Annotated[AsyncSession, Depends(deps.get_db_session)],
    current_user: Annotated[User, Depends(deps.get_current_active_user)],
    background_tasks: BackgroundTasks,
) -> InvoiceRead:
    _assert_staff(current_user)
    invoice = await billing_service.get_invoice(
        session, account_id=current_user.account_id, invoice_id=invoice_id
    )
    if invoice is None:
        raise HTTPException(
            status_code=status.HTTP_404_NOT_FOUND, detail="Invoice not found"
        )
    try:
        updated = await billing_service.add_invoice_item(
            session,
            invoice=invoice,
            account_id=current_user.account_id,
            payload=payload,
        )
    except ValueError as exc:
        raise HTTPException(
            status_code=status.HTTP_400_BAD_REQUEST, detail=str(exc)
        ) from exc
    notification_service.notify_invoice_available(updated, background_tasks)
    return InvoiceRead.model_validate(updated)


@router.post(
    "/{invoice_id}/apply-promo",
<<<<<<< HEAD
    response_model=InvoiceRead,
    summary="Apply promotion to invoice",
)
async def apply_promotion(
    invoice_id: uuid.UUID,
    payload: InvoicePromotionApply,
    session: Annotated[AsyncSession, Depends(deps.get_db_session)],
    current_user: Annotated[User, Depends(deps.get_current_active_user)],
) -> InvoiceRead:
    _assert_staff(current_user)
    try:
        updated = await invoice_service.apply_promotion(
            session,
            account_id=current_user.account_id,
            invoice_id=invoice_id,
            code=payload.code,
=======
    response_model=InvoiceTotalsRead,
    summary="Apply promotion to invoice",
)
async def apply_invoice_promotion(
    invoice_id: uuid.UUID,
    payload: InvoiceApplyPromotionRequest,
    session: Annotated[AsyncSession, Depends(deps.get_db_session)],
    current_user: Annotated[User, Depends(deps.get_current_active_user)],
) -> InvoiceTotalsRead:
    _assert_staff(current_user)
    try:
        totals = await invoice_service.compute_totals(
            session,
            invoice_id=invoice_id,
            account_id=current_user.account_id,
            promotion_code=payload.code,
>>>>>>> 4c99ce21
        )
    except ValueError as exc:
        raise HTTPException(
            status_code=status.HTTP_400_BAD_REQUEST, detail=str(exc)
        ) from exc
<<<<<<< HEAD
    return InvoiceRead.model_validate(updated)
=======
    return InvoiceTotalsRead.model_validate(totals)
>>>>>>> 4c99ce21


@router.post(
    "/{invoice_id}/pay", response_model=InvoiceRead, summary="Process payment (mock)"
)
async def process_payment(
    invoice_id: uuid.UUID,
    payload: InvoicePaymentRequest,
    session: Annotated[AsyncSession, Depends(deps.get_db_session)],
    current_user: Annotated[User, Depends(deps.get_current_active_user)],
    background_tasks: BackgroundTasks,
) -> InvoiceRead:
    _assert_staff(current_user)
    invoice = await billing_service.get_invoice(
        session, account_id=current_user.account_id, invoice_id=invoice_id
    )
    if invoice is None:
        raise HTTPException(
            status_code=status.HTTP_404_NOT_FOUND, detail="Invoice not found"
        )
    try:
        updated = await billing_service.process_payment(
            session,
            invoice=invoice,
            account_id=current_user.account_id,
            amount=payload.amount,
        )
    except ValueError as exc:
        raise HTTPException(
            status_code=status.HTTP_400_BAD_REQUEST, detail=str(exc)
        ) from exc
    notification_service.notify_payment_receipt(updated, background_tasks)
    return InvoiceRead.model_validate(updated)


@deposit_router.post(
    "/{reservation_id}/hold-deposit",
    response_model=DepositRead,
    summary="Hold a reservation deposit",
)
async def hold_deposit(
    reservation_id: uuid.UUID,
    payload: DepositHoldRequest,
    session: Annotated[AsyncSession, Depends(deps.get_db_session)],
    current_user: Annotated[User, Depends(deps.get_current_active_user)],
) -> DepositRead:
    _assert_staff(current_user)
    try:
        deposit = await invoice_service.hold_deposit(
            session,
            account_id=current_user.account_id,
            reservation_id=reservation_id,
            owner_id=payload.owner_id,
            amount=payload.amount,
        )
    except ValueError as exc:
        raise HTTPException(
            status_code=status.HTTP_400_BAD_REQUEST, detail=str(exc)
        ) from exc
    return DepositRead.model_validate(deposit)


__all__ = ["router", "deposit_router"]<|MERGE_RESOLUTION|>--- conflicted
+++ resolved
@@ -11,14 +11,6 @@
 from app.api import deps
 from app.models.invoice import InvoiceStatus
 from app.models.user import User, UserRole
-<<<<<<< HEAD
-from app.schemas.deposit import DepositHoldRequest, DepositRead
-from app.schemas.invoice import (
-    InvoiceItemCreate,
-    InvoicePaymentRequest,
-    InvoicePromotionApply,
-    InvoiceRead,
-=======
 from app.schemas.invoice import (
     InvoiceApplyPromotionRequest,
     InvoiceFromReservationRequest,
@@ -26,12 +18,10 @@
     InvoicePaymentRequest,
     InvoiceRead,
     InvoiceTotalsRead,
->>>>>>> 4c99ce21
 )
 from app.services import billing_service, invoice_service, notification_service
 
 router = APIRouter(prefix="/invoices")
-deposit_router = APIRouter(prefix="/reservations")
 
 
 def _assert_staff(user: User) -> None:
@@ -54,32 +44,6 @@
     return [InvoiceRead.model_validate(inv) for inv in invoices]
 
 
-@router.post(
-    "/{reservation_id}/create",
-    response_model=InvoiceRead,
-    summary="Create invoice for reservation",
-)
-async def create_invoice_for_reservation(
-    reservation_id: uuid.UUID,
-    session: Annotated[AsyncSession, Depends(deps.get_db_session)],
-    current_user: Annotated[User, Depends(deps.get_current_active_user)],
-    background_tasks: BackgroundTasks,
-) -> InvoiceRead:
-    _assert_staff(current_user)
-    try:
-        invoice = await invoice_service.create_invoice_for_reservation(
-            session,
-            account_id=current_user.account_id,
-            reservation_id=reservation_id,
-        )
-    except ValueError as exc:
-        raise HTTPException(
-            status_code=status.HTTP_400_BAD_REQUEST, detail=str(exc)
-        ) from exc
-    notification_service.notify_invoice_available(invoice, background_tasks)
-    return InvoiceRead.model_validate(invoice)
-
-
 @router.get("/{invoice_id}", response_model=InvoiceRead, summary="Get invoice")
 async def get_invoice(
     invoice_id: uuid.UUID,
@@ -94,8 +58,6 @@
         raise HTTPException(
             status_code=status.HTTP_404_NOT_FOUND, detail="Invoice not found"
         )
-<<<<<<< HEAD
-=======
     return InvoiceRead.model_validate(invoice)
 
 
@@ -133,7 +95,6 @@
             detail="Invoice not persisted",
         )
     notification_service.notify_invoice_available(invoice, background_tasks)
->>>>>>> 4c99ce21
     return InvoiceRead.model_validate(invoice)
 
 
@@ -172,24 +133,6 @@
 
 @router.post(
     "/{invoice_id}/apply-promo",
-<<<<<<< HEAD
-    response_model=InvoiceRead,
-    summary="Apply promotion to invoice",
-)
-async def apply_promotion(
-    invoice_id: uuid.UUID,
-    payload: InvoicePromotionApply,
-    session: Annotated[AsyncSession, Depends(deps.get_db_session)],
-    current_user: Annotated[User, Depends(deps.get_current_active_user)],
-) -> InvoiceRead:
-    _assert_staff(current_user)
-    try:
-        updated = await invoice_service.apply_promotion(
-            session,
-            account_id=current_user.account_id,
-            invoice_id=invoice_id,
-            code=payload.code,
-=======
     response_model=InvoiceTotalsRead,
     summary="Apply promotion to invoice",
 )
@@ -206,17 +149,12 @@
             invoice_id=invoice_id,
             account_id=current_user.account_id,
             promotion_code=payload.code,
->>>>>>> 4c99ce21
         )
     except ValueError as exc:
         raise HTTPException(
             status_code=status.HTTP_400_BAD_REQUEST, detail=str(exc)
         ) from exc
-<<<<<<< HEAD
-    return InvoiceRead.model_validate(updated)
-=======
     return InvoiceTotalsRead.model_validate(totals)
->>>>>>> 4c99ce21
 
 
 @router.post(
@@ -249,34 +187,4 @@
             status_code=status.HTTP_400_BAD_REQUEST, detail=str(exc)
         ) from exc
     notification_service.notify_payment_receipt(updated, background_tasks)
-    return InvoiceRead.model_validate(updated)
-
-
-@deposit_router.post(
-    "/{reservation_id}/hold-deposit",
-    response_model=DepositRead,
-    summary="Hold a reservation deposit",
-)
-async def hold_deposit(
-    reservation_id: uuid.UUID,
-    payload: DepositHoldRequest,
-    session: Annotated[AsyncSession, Depends(deps.get_db_session)],
-    current_user: Annotated[User, Depends(deps.get_current_active_user)],
-) -> DepositRead:
-    _assert_staff(current_user)
-    try:
-        deposit = await invoice_service.hold_deposit(
-            session,
-            account_id=current_user.account_id,
-            reservation_id=reservation_id,
-            owner_id=payload.owner_id,
-            amount=payload.amount,
-        )
-    except ValueError as exc:
-        raise HTTPException(
-            status_code=status.HTTP_400_BAD_REQUEST, detail=str(exc)
-        ) from exc
-    return DepositRead.model_validate(deposit)
-
-
-__all__ = ["router", "deposit_router"]+    return InvoiceRead.model_validate(updated)