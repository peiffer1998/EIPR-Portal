--- conflicted
+++ resolved
@@ -13,10 +13,6 @@
 
 from app.db.base import Base
 from app.models.mixins import TimestampMixin
-
-
-if TYPE_CHECKING:  # pragma: no cover - typing only imports
-    from app.models.reservation import Reservation
 
 
 class InvoiceStatus(str, enum.Enum):
@@ -52,15 +48,6 @@
         Enum(InvoiceStatus), default=InvoiceStatus.PENDING, nullable=False
     )
     subtotal: Mapped[Decimal] = mapped_column(
-<<<<<<< HEAD
-        Numeric(10, 2), default=Decimal("0"), nullable=False
-    )
-    discount_total: Mapped[Decimal] = mapped_column(
-        Numeric(10, 2), default=Decimal("0"), nullable=False
-    )
-    tax_total: Mapped[Decimal] = mapped_column(
-        Numeric(10, 2), default=Decimal("0"), nullable=False
-=======
         Numeric(12, 2), default=Decimal("0"), nullable=False
     )
     discount_total: Mapped[Decimal] = mapped_column(
@@ -71,7 +58,6 @@
     )
     total: Mapped[Decimal] = mapped_column(
         Numeric(12, 2), default=Decimal("0"), nullable=False
->>>>>>> 4c99ce21
     )
     total_amount: Mapped[Decimal] = mapped_column(
         Numeric(10, 2), default=Decimal("0"), nullable=False
