--- conflicted
+++ resolved
@@ -43,6 +43,7 @@
     ImmunizationRecordCreate,
     ImmunizationRecordRead,
     ImmunizationRecordUpdate,
+    ImmunizationRecordStatus,
     ImmunizationTypeCreate,
     ImmunizationTypeRead,
     ImmunizationTypeUpdate,
@@ -80,49 +81,11 @@
     ServicePackageRead,
     ServicePackageUpdate,
 )
-<<<<<<< HEAD
-from app.schemas.waitlist import (
-    WaitlistEntryCreate,
-    WaitlistEntryRead,
-    WaitlistStatusUpdate,
-)
-from app.schemas.location_hours import (
-    LocationClosureCreate,
-    LocationClosureRead,
-    LocationHourCreate,
-    LocationHourRead,
-    LocationHourUpdate,
-)
-from app.schemas.document import DocumentCreate, DocumentRead
-from app.schemas.immunization import (
-    ImmunizationRecordCreate,
-    ImmunizationRecordRead,
-    ImmunizationRecordStatus,
-    ImmunizationTypeCreate,
-    ImmunizationTypeRead,
-)
-from app.schemas.agreement import (
-    AgreementSignatureCreate,
-    AgreementSignatureRead,
-    AgreementTemplateCreate,
-    AgreementTemplateRead,
-    AgreementTemplateUpdate,
-)
-from app.schemas.icon import (
-    IconCreate,
-    IconRead,
-    IconUpdate,
-    OwnerIconAssignmentCreate,
-    OwnerIconAssignmentRead,
-    PetIconAssignmentCreate,
-    PetIconAssignmentRead,
-=======
 from app.schemas.pet import PetCreate, PetRead, PetUpdate
 from app.schemas.pricing import (
     PricingLineRead,
     PricingQuoteRead,
     PricingQuoteRequest,
->>>>>>> 4c99ce21
 )
 from app.schemas.reporting import OccupancyEntry, RevenueEntry, RevenueReport
 from app.schemas.reservation import (
@@ -135,19 +98,10 @@
     AvailabilityResponse,
     DailyAvailability,
 )
-<<<<<<< HEAD
-from app.schemas.ops_p5 import (
-    FeedingBoardItem,
-    FeedingBoardRow,
-    MedicationBoardItem,
-    MedicationBoardRow,
-    RunCardContext,
-=======
 from app.schemas.service_catalog import (
     ServiceCatalogItemCreate,
     ServiceCatalogItemRead,
     ServiceCatalogItemUpdate,
->>>>>>> 4c99ce21
 )
 from app.schemas.user import (
     StaffInvitationCreate,
@@ -223,9 +177,10 @@
     "DocumentRead",
     "ImmunizationTypeCreate",
     "ImmunizationTypeRead",
-    "ImmunizationRecordStatus",
+    "ImmunizationTypeUpdate",
     "ImmunizationRecordCreate",
     "ImmunizationRecordRead",
+    "ImmunizationRecordUpdate",
     "ImmunizationRecordStatus",
     "AgreementTemplateCreate",
     "AgreementTemplateRead",
@@ -253,9 +208,4 @@
     "AvailabilityRequest",
     "AvailabilityResponse",
     "DailyAvailability",
-    "FeedingBoardItem",
-    "FeedingBoardRow",
-    "MedicationBoardItem",
-    "MedicationBoardRow",
-    "RunCardContext",
 ]