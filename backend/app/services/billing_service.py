--- conflicted
+++ resolved
@@ -17,8 +17,6 @@
 from app.models.reservation import Reservation
 from app.schemas.invoice import InvoiceItemCreate
 from app.services import invoice_service
-<<<<<<< HEAD
-=======
 
 _MONEY_PLACES: Final = Decimal("0.01")
 
@@ -43,7 +41,6 @@
     if reservation is None or reservation.account_id != account_id:
         raise ValueError("Reservation not found for account")
     return reservation
->>>>>>> 4c99ce21
 
 
 async def list_invoices(
@@ -103,11 +100,9 @@
     reservation_id: uuid.UUID,
     promotion_code: str | None = None,
 ) -> Invoice:
-    return await invoice_service.create_invoice_for_reservation(
+    reservation = await _ensure_reservation(
         session, account_id=account_id, reservation_id=reservation_id
     )
-<<<<<<< HEAD
-=======
     if reservation.invoice is not None:
         raise ValueError("Invoice already exists for reservation")
 
@@ -120,7 +115,6 @@
     return await _get_required_invoice(
         session, account_id=account_id, invoice_id=invoice_id
     )
->>>>>>> 4c99ce21
 
 
 async def add_invoice_item(
@@ -135,15 +129,8 @@
     invoice.items.append(
         InvoiceItem(description=payload.description, amount=_to_money(payload.amount))
     )
-<<<<<<< HEAD
-    await session.flush()
-    await invoice_service.compute_totals(
-        session, account_id=account_id, invoice_id=invoice.id
-    )
-=======
     await _recalculate_totals(session, invoice)
     await session.commit()
->>>>>>> 4c99ce21
     return await _get_required_invoice(
         session, account_id=account_id, invoice_id=invoice.id
     )
@@ -206,9 +193,6 @@
 ) -> list[Invoice]:
     return await list_invoices(
         session, account_id=account_id, status=InvoiceStatus.PENDING
-<<<<<<< HEAD
-    )
-=======
     )
 
 
@@ -233,5 +217,4 @@
         invoice.subtotal - invoice.discount_total + invoice.tax_total
     )
     invoice.total_amount = invoice.total
-    session.add(invoice)
->>>>>>> 4c99ce21
+    session.add(invoice)